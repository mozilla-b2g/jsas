--- conflicted
+++ resolved
@@ -580,98 +580,25 @@
      *   A progress function to be invoked as "progress" events are fired on the
      *   XHR upload instance.
      */
-<<<<<<< HEAD
     postData: function(aCommand, aContentType, aData, aOpts) {
       var parentArgs = arguments;
       return new Promise((resolve, reject) => {
         // Make sure our command name is a string.
         if (typeof aCommand === 'number') {
           aCommand = ASCP.__tagnames__[aCommand];
-=======
-    postData: function(aCommand, aContentType, aData, aCallback, aExtraParams,
-                       aExtraHeaders, aProgressCallback) {
-      // Make sure our command name is a string.
-      if (typeof aCommand === 'number')
-        aCommand = ASCP.__tagnames__[aCommand];
-
-      if (!this.supportsCommand(aCommand)) {
-        var error = new Error("This server doesn't support the command " +
-                              aCommand);
-        console.error(error);
-        aCallback(error);
-        return;
-      }
-
-      var isMultipart =
-        (aExtraHeaders && aExtraHeaders['MS-ASAcceptMultiPart'] === 'T');
-
-      // Build the URL parameters.
-      var params = [
-        ['Cmd', aCommand],
-        ['User', this._username],
-        ['DeviceId', this._deviceId],
-        ['DeviceType', this._deviceType]
-      ];
-      if (aExtraParams) {
-        for (var iter in Iterator(params)) {
-          var param = iter[1];
-          if (param[0] in aExtraParams)
-            throw new TypeError('reserved URL parameter found');
         }
-        for (var kv in Iterator(aExtraParams))
-          params.push(kv);
-      }
-      var paramsStr = params.map(function(i) {
-        return encodeURIComponent(i[0]) + '=' + encodeURIComponent(i[1]);
-      }).join('&');
-
-      // Now it's time to make our request!
-      var xhr = new XMLHttpRequest({mozSystem: true, mozAnon: true});
-      xhr.open('POST', this.baseUrl + '?' + paramsStr, true);
-      setAuthHeader(xhr, this._username, this._password);
-      xhr.setRequestHeader('MS-ASProtocolVersion', this.currentVersion);
-      xhr.setRequestHeader('Content-Type', aContentType);
-      xhr.setRequestHeader('User-Agent', USER_AGENT);
-
-      // Add extra headers if we have any.
-      if (aExtraHeaders) {
-        for (var iter in Iterator(aExtraHeaders)) {
-          var key = iter[0], value = iter[1];
-          xhr.setRequestHeader(key, value);
->>>>>>> a667ca6b
-        }
-
-<<<<<<< HEAD
+
         if (!this.supportsCommand(aCommand)) {
           var error = new Error("This server doesn't support the command " +
                                 aCommand);
           console.error(error);
           reject(error);
-=======
-      xhr.upload.onprogress = xhr.upload.onload = function() {
-        xhr.timeout = 0;
-      };
-      xhr.onprogress = function(event) {
-        if (aProgressCallback)
-          aProgressCallback(event.loaded, event.total, xhr.response);
-      };
-
-      var conn = this;
-      var parentArgs = arguments;
-      xhr.onload = function() {
-        // This status code is a proprietary Microsoft extension used to
-        // indicate a redirect, not to be confused with the draft-standard
-        // "Unavailable For Legal Reasons" status. More info available here:
-        // <http://msdn.microsoft.com/en-us/library/gg651019.aspx>
-        if (xhr.status === 451) {
-          conn.baseUrl = xhr.getResponseHeader('X-MS-Location');
-          if (conn.onmessage)
-            conn.onmessage(aCommand, 'redirect', xhr, params, aExtraHeaders,
-                           aData, null);
-          conn.postData.apply(conn, parentArgs);
->>>>>>> a667ca6b
           return;
         }
+
+        var isMultipart =
+          (aOpts && aOpts.extraHeaders &&
+           aOpts.extraHeaders['MS-ASAcceptMultiPart'] === 'T');
 
         // Build the URL parameters.
         var params = [
@@ -710,27 +637,11 @@
           }
         }
 
-<<<<<<< HEAD
         xhr.timeout = this.timeout;
-=======
-        if (isMultipart) {
-          aCallback(null, null);
-        } else {
-          var response = null;
-          if (xhr.response.byteLength > 0)
-            response = new WBXML.Reader(new Uint8Array(xhr.response), ASCP);
-          if (conn.onmessage)
-            conn.onmessage(aCommand, 'ok', xhr, params, aExtraHeaders,
-                           aData, response);
-          aCallback(null, response);
-        }
-      };
->>>>>>> a667ca6b
 
         var downloadProgress = aOpts && aOpts.downloadProgress;
         var uploadProgress = aOpts && aOpts.uploadProgerss;
 
-<<<<<<< HEAD
         xhr.upload.onprogress = function(event) {
           xhr.timeout = 0;
           if (uploadProgress) {
@@ -776,16 +687,20 @@
             return;
           }
 
-          var response = null;
-          if (xhr.response.byteLength > 0) {
-            response = new WBXML.Reader(new Uint8Array(xhr.response), ASCP);
-          }
-          if (conn.onmessage) {
-            conn.onmessage(
-              aCommand, 'ok', xhr, params, aOpts && aOpts.extraHeaders,
-              aData, response);
-          }
-          resolve(response);
+          if (isMultipart) {
+            resolve(null);
+          } else {
+            var response = null;
+            if (xhr.response.byteLength > 0) {
+              response = new WBXML.Reader(new Uint8Array(xhr.response), ASCP);
+            }
+            if (conn.onmessage) {
+              conn.onmessage(
+                aCommand, 'ok', xhr, params, aOpts && aOpts.extraHeaders,
+                aData, response);
+            }
+            resolve(response);
+          }
         };
 
         xhr.ontimeout = xhr.onerror = function(evt) {
@@ -800,14 +715,12 @@
           reject(errObj);
         }.bind(this);
 
-        xhr.responseType = 'arraybuffer';
+        // TODO: CROSS-BROWSER-ISSUE: moz-chunked-arraybuffer is nonstandard,
+        // when Gecko's fetch() gets streams, switch to that.
+        xhr.responseType =
+          (isMultipart ? 'moz-chunked-arraybuffer' : 'arraybuffer');
         xhr.send(aData);
       });
-=======
-      xhr.responseType =
-        (isMultipart ? 'moz-chunked-arraybuffer' : 'arraybuffer');
-      xhr.send(aData);
->>>>>>> a667ca6b
     },
   };
 
